/*
 * Copyright 2010 the original author or authors.
 *
 * Licensed under the Apache License, Version 2.0 (the "License");
 * you may not use this file except in compliance with the License.
 * You may obtain a copy of the License at
 *
 *      http://www.apache.org/licenses/LICENSE-2.0
 *
 * Unless required by applicable law or agreed to in writing, software
 * distributed under the License is distributed on an "AS IS" BASIS,
 * WITHOUT WARRANTIES OR CONDITIONS OF ANY KIND, either express or implied.
 * See the License for the specific language governing permissions and
 * limitations under the License.
 */

import org.gradle.build.Install
import org.gradle.cleanup.EmptyDirectoryCheck
import org.gradle.gradlebuild.ProjectGroups
import org.gradle.modules.PatchExternalModules
import org.gradle.gradlebuild.BuildEnvironment

plugins {
    id 'java-base'
    id 'gradlebuild.build-types'
    id 'gradlebuild.gradle-compile'
    id 'gradlebuild.ci-reporting'
    // TODO Apply this plugin in the BuildScanConfigurationPlugin once binary plugins can apply plugins via the new plugin DSL
    // We have to apply it here at the moment, so that when the build scan plugin is auto-applied via --scan can detect that
    // the plugin has been already applied. For that the plugin has to be applied with the new plugin DSL syntax.
    id "com.gradle.build-scan"
}

defaultTasks 'assemble'
archivesBaseName = 'gradle'

buildTypes {
    sanityCheck {
        tasks "classes", "doc:checkstyleApi", "codeQuality", "docs:check", "distribution:checkBinaryCompatibility", "javadocAll"
        projectProperties ignoreIncomingBuildReceipt: true
    }

    // Used by the first phase of the build pipeline, running only last version on multiversion - tests
    quickTest {
        tasks "test", "integTest", "crossVersionTest"
    }

    // Used for builds to run all tests, but not necessarily on all platforms
    fullTest {
        tasks "test", "forkingIntegTest", "forkingCrossVersionTest"
        projectProperties testAllVersions: true
    }

    // Used for builds to test the code on certain platforms
    platformTest {
        tasks "test", "forkingIntegTest", "forkingCrossVersionTest"
        projectProperties testAllVersions: true, testAllPlatforms: true
    }

    // Tests not using the daemon mode
    noDaemonTest {
        tasks "noDaemonIntegTest"
        projectProperties useAllDistribution: true
    }

    // Run the integration tests using the parallel executer
    parallelTest {
        tasks "parallelIntegTest"
    }

    performanceTests {
        tasks "performance:performanceTest"
    }

    performanceExperiments {
        tasks "performance:performanceExperiments"
    }

    fullPerformanceTests {
        tasks "performance:fullPerformanceTest"
    }

    distributedPerformanceTests {
        tasks "performance:distributedPerformanceTest"
    }

    distributedPerformanceExperiments {
        tasks "performance:distributedPerformanceExperiment"
    }

    distributedFullPerformanceTests {
        tasks "performance:distributedFullPerformanceTest"
    }

    // Used for cross version tests on CI
    allVersionsCrossVersionTest {
        tasks "allVersionsCrossVersionTests"
    }

    quickFeedbackCrossVersionTest {
        tasks "quickFeedbackCrossVersionTests"
    }

    // Used to build production distros and smoke test them
    packageBuild {
        tasks "verifyIsProductionBuildEnvironment", "clean", "buildDists", "distributions:integTest"
    }

    // Used to build production distros and smoke test them
    promotionBuild {
        tasks "verifyIsProductionBuildEnvironment", "clean", "docs:check", "buildDists", "distributions:integTest", "uploadArchives"
    }

    soakTest {
        tasks "soak:soakTest"
        projectProperties testAllVersions: true
    }
}

<<<<<<< HEAD
ext {
    gradle_kotlin_dsl_version = '0.16.0'
    jvm = org.gradle.internal.jvm.Jvm.current()
    javaVersion = JavaVersion.current()
    isCiServer = BuildEnvironment.isCiServer
    isWindows = org.gradle.internal.os.OperatingSystem.current().windows

    if (project.hasProperty("maxParallelForks")) {
        project.maxParallelForks = Integer.valueOf(project.maxParallelForks, 10)
    } else {
        ext.maxParallelForks = 4
    }

    if (project.hasProperty("useAllDistribution")) {
        project.useAllDistribution = true
    } else {
        ext.useAllDistribution = false
    }

    agentNum = 1
    if (System.getenv().containsKey("USERNAME")) {
        def agentNumEnv = System.getenv("USERNAME") - "tcagent"
        if (agentNumEnv ==~ /\d+/) {
            agentNum = agentNumEnv
        }
    }

    internalProjects = subprojects.findAll { it.name.startsWith("internal") || it.name in ["integTest", "distributions", "performance", "buildScanPerformance"] }
    groovyProjects = subprojects - subprojects.find { it.name == 'distributionsDependencies' }
    publicGroovyProjects = groovyProjects - internalProjects
    pluginProjects = [
        'plugins', 'codeQuality', 'antlr', 'wrapper', 'osgi', 'maven',
        'ide', 'announce', 'scala', 'signing', 'ear', 'javascript', 'buildComparison',
        'diagnostics', 'reporting', 'publish', 'ivy', 'jacoco', 'buildInit', 'platformBase',
        'platformJvm', 'languageJvm', 'languageJava', 'languageGroovy', 'languageScala',
        'platformNative', 'platformPlay', 'idePlay', 'languageNative', 'ideNative', 'testingBase',
        'testingNative', 'testingJvm', 'testingJunitPlatform', 'pluginDevelopment', 'pluginUse', 'resourcesHttp',
        'resourcesSftp', 'resourcesS3', 'resourcesGcs', 'compositeBuilds', 'buildCacheHttp'
    ].collect { project(it) }
    implementationPluginProjects = [
        project('toolingApiBuilders')
    ]
    publishedProjects = [
        project(':logging'),
        project(':core'),
        project(':modelCore'),
        project(':toolingApi'),
        project(':wrapper'),
        project(':baseServices'),
        project(':baseServicesGroovy'),
        project(':workers'),
        project(':dependencyManagement'),
        project(':messaging'),
        project(':processServices'),
        project(':resources')
    ]

    projectsRequiringJava8 = [
        project(':testingJunitPlatform')
    ]
}

apply plugin: "cleanup"
apply plugin: "buildscan-configuration"
apply from: "gradle/versioning.gradle"
apply from: "gradle/dependencies.gradle"
apply from: "gradle/dependenciesMetadataRules.gradle.kts"
apply from: "gradle/minifiedDependencies.gradle"
apply from: "gradle/testDependencies.gradle"
apply from: "gradle/wrapper.gradle.kts"
apply plugin: "ide-configuration"
apply from: "gradle/noDependencyResolutionDuringConfiguration.gradle.kts"

// Calculate the set of released versions - do this at configuration time because we need this to create various tasks
// At some point, make this a configuration rule
ext.releasedVersions = new org.gradle.build.ReleasedVersionsFromVersionControl(new File(rootDir, "released-versions.json"))

apply from: "gradle/publicApi.gradle"
apply from: "gradle/updateReleasedVersions.gradle"
apply from: "gradle/dependenciesCheck.gradle"

=======
>>>>>>> 5c631e13
allprojects {
    group = 'org.gradle'

    repositories {
        maven { url 'https://repo.gradle.org/gradle/libs-releases' }
        maven { url 'https://repo.gradle.org/gradle/libs-milestones' }
        maven { url "https://repo.gradle.org/gradle/libs-snapshots" }
    }

    // patchExternalModules lives in the root project - we need to activate normalization there, too.
    normalization {
        runtimeClasspath {
            ignore 'org/gradle/build-receipt.properties'
        }
    }
}

apply plugin: "gradlebuild.buildscan"
apply from: "gradle/versioning.gradle"
apply from: "gradle/dependencies.gradle"
apply from: "gradle/dependenciesMetadataRules.gradle.kts"
apply plugin: "gradlebuild.minify"
apply from: "gradle/testDependencies.gradle"
apply plugin: "gradlebuild.wrapper"
apply plugin: "gradlebuild.ide"
apply plugin: "gradlebuild.no-resolution-at-configuration"
apply from: "gradle/publicApi.gradle"
apply plugin: "gradlebuild.update-versions"
apply plugin: "gradlebuild.dependency-vulnerabilities"
apply plugin: "gradlebuild.add-verify-production-environment-task"


subprojects {
    version = rootProject.version

    if (project in ProjectGroups.INSTANCE.getJavaProjects(project)) {
        apply plugin: "gradlebuild.java-projects"
    }

    if (project in ProjectGroups.INSTANCE.getPublishedProjects(project)) {
        apply plugin: "gradlebuild.publish-public-libraries"
    }

    apply from: "$rootDir/gradle/codeQualityConfiguration.gradle.kts"
    apply plugin: "gradlebuild.task-properties-validation"
    apply plugin: "gradlebuild.test-files-cleanup"
}

configurations {
    coreRuntime {
        attributes { attribute(Usage.USAGE_ATTRIBUTE, project.objects.named(Usage, Usage.JAVA_RUNTIME)) }
        canBeResolved = true
        canBeConsumed = false
        visible = false
    }
    coreRuntimeExtensions {
        attributes { attribute(Usage.USAGE_ATTRIBUTE, project.objects.named(Usage, Usage.JAVA_RUNTIME)) }
        canBeResolved = true
        canBeConsumed = false
        visible = false
    }
    externalModules {
        visible = false
    }
    // Configuration used to resolve external modules before patching them with versions from core runtime
    externalModulesRuntime {
        visible = false
        extendsFrom coreRuntime
        extendsFrom externalModules
    }
    // Combines the 'coreRuntime' with the patched external module jars
    runtime {
        visible = false
        extendsFrom coreRuntime
    }
    gradlePlugins {
        visible = false
    }
    testRuntime {
        extendsFrom runtime
        extendsFrom gradlePlugins
    }

    all {
        attributes.attribute(Usage.USAGE_ATTRIBUTE, objects.named(Usage, Usage.JAVA_RUNTIME))
    }
}

ext.allTestRuntimeDependencies = configurations.testRuntime.allDependencies

def patchedExternalModulesDir = new File(buildDir, "external/files")
def patchedExternalModules = files({ -> fileTree(patchedExternalModulesDir).files.sort() })
patchedExternalModules.builtBy 'patchExternalModules'

dependencies {
    externalModules "org.gradle:gradle-kotlin-dsl:${BuildEnvironment.gradleKotlinDslVersion}"
    externalModules "org.gradle:gradle-kotlin-dsl-tooling-builders:${BuildEnvironment.gradleKotlinDslVersion}"
    coreRuntime project(':launcher')
    coreRuntime project(':runtimeApiInfo')
    runtime project(':wrapper')
    runtime project(":installationBeacon")
    runtime patchedExternalModules
    gradlePlugins ProjectGroups.INSTANCE.getPluginProjects(project)
    gradlePlugins ProjectGroups.INSTANCE.getImplementationPluginProjects(project)
    gradlePlugins project(':workers')
    gradlePlugins project(':dependencyManagement')
    gradlePlugins project(':testKit')

    coreRuntimeExtensions project(':dependencyManagement') //See: DynamicModulesClassPathProvider.GRADLE_EXTENSION_MODULES
    coreRuntimeExtensions project(':pluginUse')
    coreRuntimeExtensions project(':workers')
    coreRuntimeExtensions patchedExternalModules
}

ext.allCoreRuntimeExtensions = configurations.coreRuntimeExtensions.allDependencies

task patchExternalModules(type: PatchExternalModules) {
    allModules = configurations.externalModulesRuntime
    coreModules = configurations.coreRuntime
    modulesToPatch = configurations.externalModules
    destination = patchedExternalModulesDir
}

evaluationDependsOn ":distributions"

task install(type: Install) {
    description = 'Installs the minimal distribution into directory $gradle_installPath'
    group = 'build'
    with project(":distributions").binDistImage
    installDirPropertyName = 'gradle_installPath'
}

task installAll(type: Install) {
    description = 'Installs the full distribution into directory $gradle_installPath'
    group = 'build'
    with project(":distributions").allDistImage
    installDirPropertyName = 'gradle_installPath'
}

afterEvaluate {
    if (gradle.startParameter.isBuildCacheEnabled()) {
        rootProject.availableJavaInstallations.validateBuildCacheConfiguration(gradle.settings.buildCache)
    }
}<|MERGE_RESOLUTION|>--- conflicted
+++ resolved
@@ -117,90 +117,6 @@
     }
 }
 
-<<<<<<< HEAD
-ext {
-    gradle_kotlin_dsl_version = '0.16.0'
-    jvm = org.gradle.internal.jvm.Jvm.current()
-    javaVersion = JavaVersion.current()
-    isCiServer = BuildEnvironment.isCiServer
-    isWindows = org.gradle.internal.os.OperatingSystem.current().windows
-
-    if (project.hasProperty("maxParallelForks")) {
-        project.maxParallelForks = Integer.valueOf(project.maxParallelForks, 10)
-    } else {
-        ext.maxParallelForks = 4
-    }
-
-    if (project.hasProperty("useAllDistribution")) {
-        project.useAllDistribution = true
-    } else {
-        ext.useAllDistribution = false
-    }
-
-    agentNum = 1
-    if (System.getenv().containsKey("USERNAME")) {
-        def agentNumEnv = System.getenv("USERNAME") - "tcagent"
-        if (agentNumEnv ==~ /\d+/) {
-            agentNum = agentNumEnv
-        }
-    }
-
-    internalProjects = subprojects.findAll { it.name.startsWith("internal") || it.name in ["integTest", "distributions", "performance", "buildScanPerformance"] }
-    groovyProjects = subprojects - subprojects.find { it.name == 'distributionsDependencies' }
-    publicGroovyProjects = groovyProjects - internalProjects
-    pluginProjects = [
-        'plugins', 'codeQuality', 'antlr', 'wrapper', 'osgi', 'maven',
-        'ide', 'announce', 'scala', 'signing', 'ear', 'javascript', 'buildComparison',
-        'diagnostics', 'reporting', 'publish', 'ivy', 'jacoco', 'buildInit', 'platformBase',
-        'platformJvm', 'languageJvm', 'languageJava', 'languageGroovy', 'languageScala',
-        'platformNative', 'platformPlay', 'idePlay', 'languageNative', 'ideNative', 'testingBase',
-        'testingNative', 'testingJvm', 'testingJunitPlatform', 'pluginDevelopment', 'pluginUse', 'resourcesHttp',
-        'resourcesSftp', 'resourcesS3', 'resourcesGcs', 'compositeBuilds', 'buildCacheHttp'
-    ].collect { project(it) }
-    implementationPluginProjects = [
-        project('toolingApiBuilders')
-    ]
-    publishedProjects = [
-        project(':logging'),
-        project(':core'),
-        project(':modelCore'),
-        project(':toolingApi'),
-        project(':wrapper'),
-        project(':baseServices'),
-        project(':baseServicesGroovy'),
-        project(':workers'),
-        project(':dependencyManagement'),
-        project(':messaging'),
-        project(':processServices'),
-        project(':resources')
-    ]
-
-    projectsRequiringJava8 = [
-        project(':testingJunitPlatform')
-    ]
-}
-
-apply plugin: "cleanup"
-apply plugin: "buildscan-configuration"
-apply from: "gradle/versioning.gradle"
-apply from: "gradle/dependencies.gradle"
-apply from: "gradle/dependenciesMetadataRules.gradle.kts"
-apply from: "gradle/minifiedDependencies.gradle"
-apply from: "gradle/testDependencies.gradle"
-apply from: "gradle/wrapper.gradle.kts"
-apply plugin: "ide-configuration"
-apply from: "gradle/noDependencyResolutionDuringConfiguration.gradle.kts"
-
-// Calculate the set of released versions - do this at configuration time because we need this to create various tasks
-// At some point, make this a configuration rule
-ext.releasedVersions = new org.gradle.build.ReleasedVersionsFromVersionControl(new File(rootDir, "released-versions.json"))
-
-apply from: "gradle/publicApi.gradle"
-apply from: "gradle/updateReleasedVersions.gradle"
-apply from: "gradle/dependenciesCheck.gradle"
-
-=======
->>>>>>> 5c631e13
 allprojects {
     group = 'org.gradle'
 
@@ -218,6 +134,7 @@
     }
 }
 
+apply plugin: "cleanup"
 apply plugin: "gradlebuild.buildscan"
 apply from: "gradle/versioning.gradle"
 apply from: "gradle/dependencies.gradle"
