/*
 * Copyright 2018 the original author or authors.
 *
 * Licensed under the Apache License, Version 2.0 (the "License");
 * you may not use this file except in compliance with the License.
 * You may obtain a copy of the License at
 *
 *      http://www.apache.org/licenses/LICENSE-2.0
 *
 * Unless required by applicable law or agreed to in writing, software
 * distributed under the License is distributed on an "AS IS" BASIS,
 * WITHOUT WARRANTIES OR CONDITIONS OF ANY KIND, either express or implied.
 * See the License for the specific language governing permissions and
 * limitations under the License.
 */

package org.gradle.kotlin.dsl.execution

import org.gradle.kotlin.dsl.execution.TopLevelBlockId.buildscript
import org.gradle.kotlin.dsl.execution.TopLevelBlockId.plugins
import org.hamcrest.CoreMatchers.equalTo
import org.hamcrest.MatcherAssert.assertThat

import org.junit.Test


class LexerTest {

    @Test
    fun `extracts comments and top-level blocks`() {

        assertThat(
            lex(
                "/* ... */" +
                    "\n// ..." +
                    "\nbuildscript { /*" +
                    "\n ... */" +
                    "\n}" +
                    "\nplugins { /*" +
                    "\n ... */" +
                    "\n}" +
                    "\n// ...",
<<<<<<< HEAD
                "buildscript", "plugins"),
=======
                buildscript, plugins)

        assertThat(
            comments,
>>>>>>> 5c0acd21
            equalTo(
                Packaged(
                    null,
                    LexedScript(
                        listOf(
                            0..8,
                            10..15,
                            31..40,
                            54..63,
                            67..72),
                        listOf(
                            topLevelBlock("buildscript", 17..27, 29..42),
                            topLevelBlock("plugins", 44..50, 52..65))))))
    }

    @Test
    fun `extracts package name`() {
        assertThat(
            lex("\n/* ... */\npackage com.example\nplugins { }", "plugins"),
            equalTo(
<<<<<<< HEAD
                Packaged(
                    "com.example",
                    LexedScript(
                        listOf(1..9),
                        listOf(topLevelBlock("plugins", 31..37, 39..41))))))
=======
                listOf(
                    topLevelBlock(buildscript, 17..27, 29..42),
                    topLevelBlock(plugins, 44..50, 52..65))))
>>>>>>> 5c0acd21
    }
}<|MERGE_RESOLUTION|>--- conflicted
+++ resolved
@@ -40,14 +40,7 @@
                     "\n ... */" +
                     "\n}" +
                     "\n// ...",
-<<<<<<< HEAD
-                "buildscript", "plugins"),
-=======
-                buildscript, plugins)
-
-        assertThat(
-            comments,
->>>>>>> 5c0acd21
+                buildscript, plugins),
             equalTo(
                 Packaged(
                     null,
@@ -59,25 +52,19 @@
                             54..63,
                             67..72),
                         listOf(
-                            topLevelBlock("buildscript", 17..27, 29..42),
-                            topLevelBlock("plugins", 44..50, 52..65))))))
+                            topLevelBlock(buildscript, 17..27, 29..42),
+                            topLevelBlock(plugins, 44..50, 52..65))))))
     }
 
     @Test
     fun `extracts package name`() {
         assertThat(
-            lex("\n/* ... */\npackage com.example\nplugins { }", "plugins"),
+            lex("\n/* ... */\npackage com.example\nplugins { }", plugins),
             equalTo(
-<<<<<<< HEAD
                 Packaged(
                     "com.example",
                     LexedScript(
                         listOf(1..9),
-                        listOf(topLevelBlock("plugins", 31..37, 39..41))))))
-=======
-                listOf(
-                    topLevelBlock(buildscript, 17..27, 29..42),
-                    topLevelBlock(plugins, 44..50, 52..65))))
->>>>>>> 5c0acd21
+                        listOf(topLevelBlock(plugins, 31..37, 39..41))))))
     }
 }